//
//  Idefics3.swift
//  mlx-swift-examples
//
//  Created by SHUHONG WU on 12/13/24.
//

import CoreImage
import Foundation
import Hub
import MLX
import MLXFast
import MLXLMCommon
import MLXNN
import Tokenizers

// MARK: - Configuration

public struct Idefics3Configuration: Codable, Sendable {
    
    public struct TextConfiguration: Codable, Sendable {
        public let modelType: String
        public let hiddenSize: Int
        public var numHiddenLayers: Int { _numHiddenLayers ?? 32 }
        public let intermediateSize: Int
        public let numAttentionHeads: Int
        public let rmsNormEps: Float
        public let vocabSize: Int
        public let numKeyValueHeads: Int
        public let ropeTheta: Float
        public var ropeTraditional: Bool { _ropeTraditional ?? false }
        public var tieWordEmbeddings: Bool { _tieWordEmbeddings ?? false }
<<<<<<< HEAD

        private let _numHiddenLayers: Int?
        private let _ropeTraditional: Bool?
        private let _tieWordEmbeddings: Bool?


=======
        
        private let _numHiddenLayers: Int?
        private let _ropeTraditional: Bool?
        private let _tieWordEmbeddings: Bool?
        
        
>>>>>>> 76707dde
        enum CodingKeys: String, CodingKey {
            case modelType = "model_type"
            case hiddenSize = "hidden_size"
            case _numHiddenLayers = "num_hidden_layers"
            case intermediateSize = "intermediate_size"
            case numAttentionHeads = "num_attention_heads"
            case rmsNormEps = "rms_norm_eps"
            case vocabSize = "vocab_size"
            case numKeyValueHeads = "num_key_value_heads"
            case ropeTheta = "rope_theta"
            case _ropeTraditional = "rope_traditional"
            case _tieWordEmbeddings = "tie_word_embeddings"
        }
    }
    
    public struct VisionConfiguration: Codable, Sendable {
        public let modelType: String
        public var numHiddenLayers: Int { _numHiddenLayers ?? 12 }
        public let hiddenSize: Int
        public var intermediateSize: Int { _intermediateSize ?? 3072 }
        public let numAttentionHeads: Int
        public let patchSize: Int
        public let imageSize: Int
        public var numChannels: Int { _numChannels ?? 3 }
        public var layerNormEps: Float { _layerNormEps ?? 1e-6 }
<<<<<<< HEAD

=======
        
>>>>>>> 76707dde
        private let _numHiddenLayers: Int?
        private let _intermediateSize: Int?
        private let _numChannels: Int?
        private let _layerNormEps: Float?
<<<<<<< HEAD

=======
        
>>>>>>> 76707dde
        enum CodingKeys: String, CodingKey {
            case modelType = "model_type"
            case _numHiddenLayers = "num_hidden_layers"
            case hiddenSize = "hidden_size"
            case _intermediateSize = "intermediate_size"
            case numAttentionHeads = "num_attention_heads"
            case patchSize = "patch_size"
            case imageSize = "image_size"
            case _numChannels = "num_channels"
            case _layerNormEps = "layer_norm_eps"
        }
    }
    
    public let textConfig: TextConfiguration
    public let visionConfig: VisionConfiguration
    public let modelType: String
    public let ignoreIndex: Int
    public let vocabSize: Int
    public let scaleFactor: Int
    public let imageTokenId: Int
    public let imageTokenIndex: Int
    
    enum CodingKeys: String, CodingKey {
        case textConfig = "text_config"
        case visionConfig = "vision_config"
        case modelType = "model_type"
        case ignoreIndex = "ignore_index"
        case vocabSize = "vocab_size"
        case scaleFactor = "scale_factor"
        case imageTokenId = "image_token_id"
        case imageTokenIndex = "image_token_index"
    }
    
    public init(from decoder: any Swift.Decoder) throws {
        let container = try decoder.container(keyedBy: CodingKeys.self)
        
        self.textConfig =
        try container
            .decode(TextConfiguration.self, forKey: .textConfig)
        self.visionConfig =
        try container
            .decode(VisionConfiguration.self, forKey: .visionConfig)
        self.modelType = try container.decode(String.self, forKey: .modelType)
        self.ignoreIndex = (try? container.decode(Int.self, forKey: .ignoreIndex)) ?? -100
        self.vocabSize = (try? container.decode(Int.self, forKey: .vocabSize)) ?? 128259
        self.scaleFactor = (try? container.decode(Int.self, forKey: .scaleFactor)) ?? 2
        self.imageTokenId = (try? container.decode(Int.self, forKey: .imageTokenId)) ?? 49153
        self.imageTokenIndex =
        (try? container.decode(Int.self, forKey: .imageTokenIndex)) ?? self.imageTokenId
    }
}

// MARK: - Connector

private class Idefics3MLP: Module, UnaryLayer {
    @ModuleInfo var proj: Linear
    init(_ config: Idefics3Configuration) {
        let inputSize = config.visionConfig.hiddenSize * (config.scaleFactor * config.scaleFactor)
        let outputSize = config.textConfig.hiddenSize
        self._proj.wrappedValue = Linear(inputSize, outputSize, bias: false)
    }
    
    func callAsFunction(_ x: MLXArray) -> MLXArray {
        let out = proj(x)
        return out
    }
}

private class Idefics3Connector: Module {
    let scaleFactor: Int
    @ModuleInfo(key: "modality_projection") var modalityProjection: Idefics3MLP
    
    init(_ config: Idefics3Configuration) {
        self.scaleFactor = config.scaleFactor
        self._modalityProjection.wrappedValue = Idefics3MLP(config)
    }
    
    func pixelShuffle(_ x: MLXArray, scaleFactor: Int) -> MLXArray {
        let B = x.dim(0)
        let seq = x.dim(1)
        let embed_dim = x.dim(2)
        let side = Int(Double(seq).squareRoot())
        
        var reshaped = x.reshaped(B, side, side, embed_dim)
        reshaped =
        reshaped
            .reshaped(B, side, side / scaleFactor, embed_dim * scaleFactor)
        reshaped = reshaped.transposed(0, 2, 1, 3)
        reshaped =
        reshaped
            .reshaped(
                B,
                side / scaleFactor,
                side / scaleFactor,
                embed_dim * (scaleFactor * scaleFactor)
            )
        reshaped = reshaped.transposed(0, 2, 1, 3)
        reshaped =
        reshaped
            .reshaped(
                B,
                seq / (scaleFactor * scaleFactor),
                embed_dim * (scaleFactor * scaleFactor)
            )
        return reshaped
    }
    
    func callAsFunction(_ imageHiddenStates: MLXArray) -> MLXArray {
        let shuffled = pixelShuffle(imageHiddenStates, scaleFactor: scaleFactor)
        let out = modalityProjection(shuffled)
        return out
    }
}

// MARK: - Language

private enum Language {
    fileprivate class Attention: Module {
        let nHeads: Int
        let nKVHeads: Int
        let scale: Float
        @ModuleInfo(key: "q_proj") var q_proj: Linear
        @ModuleInfo(key: "k_proj") var k_proj: Linear
        @ModuleInfo(key: "v_proj") var v_proj: Linear
        @ModuleInfo(key: "o_proj") var o_proj: Linear
        @ModuleInfo(key: "rope") var ropeEmbed: RoPE
        
        init(_ config: Idefics3Configuration.TextConfiguration) {
            let dim = config.hiddenSize
            self.nHeads = config.numAttentionHeads
            self.nKVHeads = config.numKeyValueHeads
            let headDim = dim / nHeads
            self.scale = pow(Float(headDim), -0.5)
            
            self._q_proj.wrappedValue = Linear(dim, nHeads * headDim, bias: false)
            self._k_proj.wrappedValue = Linear(
                dim,
                nKVHeads * headDim,
                bias: false
            )
            self._v_proj.wrappedValue = Linear(
                dim,
                nKVHeads * headDim,
                bias: false
            )
            self._o_proj.wrappedValue = Linear(nHeads * headDim, dim, bias: false)
            
            self._ropeEmbed.wrappedValue = RoPE(
                dimensions: headDim,
                traditional: config.ropeTraditional,
                base: config.ropeTheta
            )
        }
        
        func callAsFunction(_ x: MLXArray, mask: MLXArray? = nil, cache: KVCache? = nil) -> MLXArray
        {
            let B = x.dim(0)
            let L = x.dim(1)
            var q = q_proj(x)
            var k = k_proj(x)
            var v = v_proj(x)
            
            q = q.reshaped(B, L, nHeads, -1).transposed(0, 2, 1, 3)
            k = k.reshaped(B, L, nKVHeads, -1).transposed(0, 2, 1, 3)
            v = v.reshaped(B, L, nKVHeads, -1).transposed(0, 2, 1, 3)
            
            let offset = cache?.offset ?? 0
            q = ropeEmbed(q, offset: offset)
            k = ropeEmbed(k, offset: offset)
            
            if let cache {
                let (nk, nv) = cache.update(keys: k, values: v)
                k = nk
                v = nv
            }
            
            let out = MLXFast.scaledDotProductAttention(
                queries: q,
                keys: k,
                values: v,
                scale: scale,
                mask: mask
            )
                .transposed(0, 2, 1, 3).reshaped(B, L, -1)
            let final = o_proj(out)
            return final
        }
    }
    
    fileprivate class MLP: Module, UnaryLayer {
        @ModuleInfo(key: "gate_proj") var gate_proj: Linear
        @ModuleInfo(key: "down_proj") var down_proj: Linear
        @ModuleInfo(key: "up_proj") var up_proj: Linear
        init(dim: Int, hiddenDim: Int) {
            self._gate_proj.wrappedValue = Linear(dim, hiddenDim, bias: false)
            self._down_proj.wrappedValue = Linear(hiddenDim, dim, bias: false)
            self._up_proj.wrappedValue = Linear(dim, hiddenDim, bias: false)
        }
        
        func callAsFunction(_ x: MLXArray) -> MLXArray {
            let g = gate_proj(x)
            let r = down_proj(silu(g) * up_proj(x))
            return r
        }
    }
    
    fileprivate class TransformerBlock: Module {
        @ModuleInfo(key: "self_attn") var selfAttn: Attention
        @ModuleInfo(key: "input_layernorm") var inputLayerNorm: RMSNorm
        @ModuleInfo(
            key: "post_attention_layernorm"
        ) var postAttentionLayerNorm: RMSNorm
        let mlp: MLP
        
        init(_ config: Idefics3Configuration.TextConfiguration) {
            self._selfAttn.wrappedValue = Attention(config)
            self._inputLayerNorm.wrappedValue = RMSNorm(
                dimensions: config.hiddenSize,
                eps: config.rmsNormEps
            )
            self._postAttentionLayerNorm.wrappedValue = RMSNorm(
                dimensions: config.hiddenSize,
                eps: config.rmsNormEps
            )
            self.mlp = MLP(
                dim: config.hiddenSize,
                hiddenDim: config.intermediateSize
            )
        }
        
        func callAsFunction(_ x: MLXArray, mask: MLXArray?, cache: KVCache?) -> MLXArray {
            let a = selfAttn(inputLayerNorm(x), mask: mask, cache: cache)
            let h = x + a
            let m = mlp(postAttentionLayerNorm(h))
            let out = h + m
            return out
        }
    }
    
    fileprivate class LanguageModel: Module, KVCacheDimensionProvider {
        @ModuleInfo(key: "embed_tokens") var embedTokens: Embedding
        var layers: [TransformerBlock]
        let norm: RMSNorm
        let config: Idefics3Configuration.TextConfiguration
        @ModuleInfo(key: "lm_head") var lmHead: Linear?
        
        var kvHeads: [Int] {
            (0 ..< config.numHiddenLayers).map { _ in config.numKeyValueHeads }
        }
        var headDim: MLX.IntOrPair {
            .init(config.hiddenSize / config.numAttentionHeads)
        }
        
        init(_ config: Idefics3Configuration.TextConfiguration) {
            self.config = config
            self._embedTokens.wrappedValue = Embedding(
                embeddingCount: config.vocabSize,
                dimensions: config.hiddenSize
            )
            self.layers = (0 ..< config.numHiddenLayers)
                .map { _ in TransformerBlock(config) }
            self.norm = RMSNorm(
                dimensions: config.hiddenSize,
                eps: config.rmsNormEps
            )
            let lmHeadNeeded = !config.tieWordEmbeddings
            if lmHeadNeeded {
                self._lmHead.wrappedValue = Linear(
                    config.hiddenSize,
                    config.vocabSize,
                    bias: false
                )
            }
        }
        
        func getEmbeddings(for inputIds: MLXArray) -> MLXArray {
            let e = embedTokens(inputIds)
            return e
        }
        
        func callAsFunction(
            _ inputs: MLXArray?, cache: [KVCache]? = nil, inputs_embeds: MLXArray? = nil
        ) -> LMOutput {
            let h: MLXArray
            if let inputs_embeds = inputs_embeds {
                h = inputs_embeds.asType(norm.weight.dtype)
            } else if let inputs = inputs {
                h = embedTokens(inputs)
            } else {
                fatalError(
                    "At least one of inputs or inputs_embeds must be provided."
                )
            }
            
            let mask = createAttentionMask(h: h, cache: cache)
            var x = h
            for (i, layer) in layers.enumerated() {
                let c = i < (cache?.count ?? 0) ? cache![i] : nil
                x = layer(x, mask: mask, cache: c)
            }
            
            x = norm(x)
            let out = lmHead != nil ? lmHead!(x) : embedTokens.asLinear(x)
            return LMOutput(logits: out)
        }
        
        func sanitize(weights: [String: MLXArray]) -> [String: MLXArray] {
            // filter out rotary_emb.inv_freq
            return
            weights
                .filter { !$0.key.contains("self_attn.rotary_emb.inv_freq") }
        }
    }
}

// MARK: - Vision

private enum Vision {
    static func checkArrayShape(_ arr: MLXArray) -> Bool {
        if arr.ndim != 4 { return false }
        let (o, h, w, _) = (arr.dim(0), arr.dim(1), arr.dim(2), arr.dim(3))
        return (o >= h && o >= w && h == w)
    }
    
    fileprivate class Attention: Module {
        let numHeads: Int
        let scale: Float
        @ModuleInfo(key: "q_proj") var q_proj: Linear
        @ModuleInfo(key: "k_proj") var k_proj: Linear
        @ModuleInfo(key: "v_proj") var v_proj: Linear
        @ModuleInfo(key: "out_proj") var o_proj: Linear
        
        init(_ config: Idefics3Configuration.VisionConfiguration) {
            self.numHeads = config.numAttentionHeads
            let headDim = config.hiddenSize / config.numAttentionHeads
            self.scale = pow(Float(headDim), -0.5)
            self._q_proj.wrappedValue = Linear(
                config.hiddenSize,
                config.hiddenSize,
                bias: true
            )
            self._k_proj.wrappedValue = Linear(
                config.hiddenSize,
                config.hiddenSize,
                bias: true
            )
            self._v_proj.wrappedValue = Linear(
                config.hiddenSize,
                config.hiddenSize,
                bias: true
            )
            self._o_proj.wrappedValue = Linear(
                config.hiddenSize,
                config.hiddenSize,
                bias: true
            )
        }
        
        func callAsFunction(_ x: MLXArray, mask: MLXArray? = nil) -> MLXArray {
            let (B, L, D) = (x.dim(0), x.dim(1), x.dim(2))
            let q = q_proj(x).reshaped(B, L, numHeads, D / numHeads).transposed(
                0,
                2,
                1,
                3
            )
            let k = k_proj(x).reshaped(B, L, numHeads, D / numHeads).transposed(
                0,
                2,
                1,
                3
            )
            let v = v_proj(x).reshaped(B, L, numHeads, D / numHeads).transposed(
                0,
                2,
                1,
                3
            )
            
            let out = MLXFast.scaledDotProductAttention(
                queries: q,
                keys: k,
                values: v,
                scale: scale,
                mask: mask
            )
                .transposed(0, 2, 1, 3).reshaped(B, L, D)
            let final = o_proj(out)
            return final
        }
    }
    
    fileprivate class MLP: Module, UnaryLayer {
        @ModuleInfo var fc1: Linear
        @ModuleInfo var fc2: Linear
        let activation = GELU(approximation: .precise)
        
        init(_ config: Idefics3Configuration.VisionConfiguration) {
            self.fc1 = Linear(
                config.hiddenSize,
                config.intermediateSize,
                bias: true
            )
            self.fc2 = Linear(
                config.intermediateSize,
                config.hiddenSize,
                bias: true
            )
        }
        
        func callAsFunction(_ x: MLXArray) -> MLXArray {
            let out = fc2(activation(fc1(x)))
            return out
        }
    }
    
    fileprivate class EncoderLayer: Module {
        @ModuleInfo(key: "self_attn") var self_attn: Attention
        @ModuleInfo(key: "layer_norm1") var layerNorm1: LayerNorm
        @ModuleInfo var mlp: MLP
        @ModuleInfo(key: "layer_norm2") var layerNorm2: LayerNorm
        
        init(_ config: Idefics3Configuration.VisionConfiguration) {
            self._self_attn.wrappedValue = Attention(config)
            self._layerNorm1.wrappedValue = LayerNorm(
                dimensions: config.hiddenSize,
                eps: config.layerNormEps
            )
            self.mlp = MLP(config)
            self._layerNorm2.wrappedValue = LayerNorm(
                dimensions: config.hiddenSize,
                eps: config.layerNormEps
            )
        }
        
        func callAsFunction(_ x: MLXArray, mask: MLXArray? = nil) -> MLXArray {
            let h = x + self_attn(layerNorm1(x), mask: mask)
            let out = h + mlp(layerNorm2(h))
            return out
        }
    }
    
    fileprivate class Encoder: Module {
        var layers: [EncoderLayer]
        init(_ config: Idefics3Configuration.VisionConfiguration) {
            self.layers = (0 ..< config.numHiddenLayers)
                .map { _ in EncoderLayer(config) }
        }
        
        func callAsFunction(_ x: MLXArray, outputHiddenStates: Bool = false, mask: MLXArray? = nil)
        -> (
            MLXArray,
            [MLXArray]?
        )
        {
            var encoderStates: [MLXArray]? = outputHiddenStates ? [x] : nil
            var h = x
            for l in layers {
                h = l(h, mask: mask)
                if outputHiddenStates {
                    encoderStates?.append(h)
                }
            }
            return (h, encoderStates)
        }
    }
    
    fileprivate class VisionEmbeddings: Module, UnaryLayer {
        @ModuleInfo(key: "patch_embedding") var patchEmbedding: Conv2d
        @ModuleInfo(key: "position_embedding") var positionEmbedding: Embedding
        let numPositions: Int
        
        init(_ config: Idefics3Configuration.VisionConfiguration) {
            self._patchEmbedding.wrappedValue = Conv2d(
                inputChannels: config.numChannels,
                outputChannels: config.hiddenSize,
                kernelSize: .init(config.patchSize),
                stride: .init(config.patchSize)
            )
            let numPatches =
            (config.imageSize / config.patchSize) * (config.imageSize / config.patchSize)
            self.numPositions = numPatches
            self._positionEmbedding.wrappedValue = Embedding(
                embeddingCount: numPatches,
                dimensions: config.hiddenSize
            )
        }
        
        func callAsFunction(_ x: MLXArray) -> MLXArray {
            var patchEmbeddings = patchEmbedding(x)
            patchEmbeddings = patchEmbeddings.flattened(start: 1, end: 2)
            let positionIds = MLXArray(0 ..< numPositions)[.newAxis, 0...]
            let posEmbedding = positionEmbedding(positionIds)
            let embeddings = patchEmbeddings + posEmbedding
            return embeddings
        }
    }
    
    fileprivate class VisionModel: Module {
        @ModuleInfo(key: "embeddings") var embeddings: VisionEmbeddings
        @ModuleInfo(key: "encoder") var encoder: Encoder
        @ModuleInfo(key: "post_layernorm") var postLayernorm: LayerNorm
        let config: Idefics3Configuration.VisionConfiguration
        
        init(_ config: Idefics3Configuration.VisionConfiguration) {
            self.config = config
            self._embeddings.wrappedValue = VisionEmbeddings(config)
            self._encoder.wrappedValue = Encoder(config)
            self._postLayernorm.wrappedValue = LayerNorm(
                dimensions: config.hiddenSize,
                eps: config.layerNormEps
            )
        }
        
        func callAsFunction(_ x: MLXArray, outputHiddenStates: Bool = true) -> (
            MLXArray,
            MLXArray,
            [MLXArray]?
        ) {
            let e = embeddings(x)
            let (encoded, hiddenStates) = encoder(
                e,
                outputHiddenStates: outputHiddenStates
            )
            let pooler_output = postLayernorm(encoded)
            return (pooler_output, e, hiddenStates)
        }
        
        func sanitize(weights: [String: MLXArray]) -> [String: MLXArray] {
            var sanitizedWeights = [String: MLXArray]()
            for (k, v) in weights {
                if k.contains("position_ids") {
                    continue
                } else if k.contains("patch_embedding.weight") {
                    if Vision.checkArrayShape(v) {
                        sanitizedWeights[k] = v
                    } else {
                        sanitizedWeights[k] = v.transposed(0, 2, 3, 1)
                    }
                } else {
                    sanitizedWeights[k] = v
                }
            }
            return sanitizedWeights
        }
    }
}

// MARK: - Model

public class Idefics3: Module, VLMModel, KVCacheDimensionProvider {
    @ModuleInfo(key: "vision_model") private var visionModel: Vision.VisionModel
    @ModuleInfo(
        key: "language_model"
    ) private var languageModel: Language.LanguageModel
    @ModuleInfo(key: "connector") private var connector: Idefics3Connector
    public let config: Idefics3Configuration
    
    public var vocabularySize: Int { config.vocabSize }
    public var kvHeads: [Int] { languageModel.kvHeads }
    public var headDim: MLX.IntOrPair { languageModel.headDim }
    
    public func loraLinearLayers() -> LoRALinearLayers {
        languageModel.layers.map { ($0.selfAttn, ["q_proj", "v_proj"]) }
    }
    
    public init(_ config: Idefics3Configuration) {
        self.config = config
        self._visionModel.wrappedValue = Vision.VisionModel(config.visionConfig)
        self._languageModel.wrappedValue =
        Language
            .LanguageModel(config.textConfig)
        self._connector.wrappedValue = Idefics3Connector(config)
    }
    
    private func getInputEmbeddings(inputIds: MLXArray?, pixelValues: MLXArray?) -> MLXArray {
        if pixelValues == nil {
            guard let inputIds = inputIds else {
                fatalError("inputIds required if no pixelValues")
            }
            let inputs_embeds = languageModel.getEmbeddings(for: inputIds)
            return inputs_embeds
        }
        
        guard let inputIds = inputIds, let pixelValues = pixelValues else {
            fatalError("inputIds and pixelValues required")
        }
        
        let inputs_embeds = languageModel.getEmbeddings(for: inputIds)
        let (pooler_output, _, _) = visionModel(
            pixelValues,
            outputHiddenStates: true
        )
        // Match dtype with inputs_embeds
        let image_features = connector(
            pooler_output.asType(inputs_embeds.dtype)
        )
        
        let final = prepareInputsForMultimodal(
            imageFeatures: image_features,
            inputs_embeds: inputs_embeds,
            inputIds: inputIds
        )
        return final
    }
<<<<<<< HEAD

=======
    
>>>>>>> 76707dde
    // inputs_merger
    // TODO: why did we need to do changes here? Do we need a new modelling class, or did this never work (for tiling)?
    private func prepareInputsForMultimodal(
        imageFeatures: MLXArray, inputs_embeds: MLXArray, inputIds: MLXArray
    ) -> MLXArray {
        // Assumes bs == 1
        // inputIds shape: (1, seq_len)
        // asArray(Int.self) -> [[Int]], take [0] to get [Int]
        let ids: [[Int]] = [inputIds.asArray(Int.self)]
        
        let inputIdArray: [Int] = ids[0]
        
        let imageTokenIndex = config.imageTokenIndex
        let imagePositions = inputIdArray.enumerated().compactMap {
            $1 == imageTokenIndex ? $0 : nil
        }
<<<<<<< HEAD


        var segments = [MLXArray]()
        var start_idx = 0

=======
        
        
        var segments = [MLXArray]()
        var start_idx = 0
        
>>>>>>> 76707dde
        let chunkSize = imageFeatures.shape[1]                  // 64
        let chunkCount = imagePositions.count / chunkSize       // Should be imageFeatures.shape[0]
        let chunks = (0..<chunkCount).map { startIndex in
            let start = startIndex * chunkSize
            let end = start + chunkSize
            return Array(imagePositions[start..<end])
<<<<<<< HEAD
        }

        for (chunkIndex, chunk) in chunks.enumerated() {
            let currentImage = imageFeatures[chunkIndex]

            for (i, pos) in chunk.enumerated() {
                if pos > start_idx {
                    segments.append(inputs_embeds[0, start_idx ..< pos])
                }
                segments.append(currentImage[i ..< i+1])
                start_idx = pos + 1
            }
        }

        if start_idx < inputs_embeds.dim(1) {
            segments.append(inputs_embeds[0, start_idx...])
        }

=======
        }
        
        for (chunkIndex, chunk) in chunks.enumerated() {
            let currentImage = imageFeatures[chunkIndex]
            
            for (i, pos) in chunk.enumerated() {
                if pos > start_idx {
                    segments.append(inputs_embeds[0, start_idx ..< pos])
                }
                segments.append(currentImage[i ..< i+1])
                start_idx = pos + 1
            }
        }
        
        if start_idx < inputs_embeds.dim(1) {
            segments.append(inputs_embeds[0, start_idx...])
        }
        
>>>>>>> 76707dde
        let finalEmbeds = concatenated(segments, axis: 0)
        return finalEmbeds.expandedDimensions(axis: 0)
    }
    
    public func prepare(_ input: LMInput, cache: [any KVCache], windowSize: Int?) throws
    -> PrepareResult
    {
        let inputIds = input.text.tokens
        let pixelValues = input.image?.pixels
        let embeddings = getInputEmbeddings(
            inputIds: inputIds,
            pixelValues: pixelValues
        )
        let result = languageModel(nil, cache: cache, inputs_embeds: embeddings)
        return .logits(result)
    }
    
    public func callAsFunction(_ inputs: MLXArray, cache: [any KVCache]?) -> MLXArray {
        let out = languageModel(inputs, cache: cache).logits
        return out
    }
    
    public func sanitize(weights: [String: MLXArray]) -> [String: MLXArray] {
        // Rename keys to match Python logic
        var renamed = [String: MLXArray]()
        for (k, v) in weights {
            var newKey = k
            if newKey.hasPrefix("model.") {
                newKey.removeFirst("model.".count)
            } else if newKey.hasPrefix("lm_head.") {
                newKey = "language_model." + newKey
            }
            renamed[newKey] = v
        }
        
        var final = [String: MLXArray]()
        for (k, v) in renamed {
            if k.hasPrefix("text_model.") {
                let suffix = String(k.dropFirst("text_model.".count))
                final["language_model." + suffix] = v
            } else {
                final[k] = v
            }
        }
        
        // Remove rotary_emb.inv_freq
        final = final.filter {
            !$0.key.contains("self_attn.rotary_emb.inv_freq")
        }
        
        return final
    }
}

// MARK: - Processor Configuration
public struct Idefics3ProcessorConfiguration: Codable, Sendable {
    public struct Size: Codable, Sendable {
        public let longestEdge: Int
        enum CodingKeys: String, CodingKey {
            case longestEdge = "longest_edge"
        }
    }
    
    public let imageMean: [CGFloat]
    public let imageStd: [CGFloat]
    public let size: Size
    public let imageSequenceLength: Int?
    
    public var imageMeanTuple: (CGFloat, CGFloat, CGFloat) {
        (imageMean[0], imageMean[1], imageMean[2])
    }
    public var imageStdTuple: (CGFloat, CGFloat, CGFloat) {
        (imageStd[0], imageStd[1], imageStd[2])
    }
    
    enum CodingKeys: String, CodingKey {
        case imageMean = "image_mean"
        case imageStd = "image_std"
        case size
        case imageSequenceLength = "image_seq_len"
    }
}

// MARK: - Processor

public class Idefics3Processor: UserInputProcessor {
    private let config: Idefics3ProcessorConfiguration
    private let tokenizer: any Tokenizer
    private let fixedImageSize = 384
    
    // From the Python code and default config, we know image_token_id is usually 49153.
    // Hardcode this since we can't pass it in or rely on it from the processor config.
    private let imageTokenId = 49153
    
    public init(
        _ config: Idefics3ProcessorConfiguration,
        tokenizer: any Tokenizer
    ) {
        self.config = config
        self.tokenizer = tokenizer
    }
    
    public func prepare(input: UserInput) throws -> LMInput {
        
        let prompt = input.prompt.asMessages().last?["content"] as? String ?? ""
        
        if input.images.isEmpty {
            // No image scenario
            let tokens = try tokenizer.encode(text: prompt)
            let tokensArray = MLXArray(tokens).expandedDimensions(axis: 0)
            let mask = ones(like: tokensArray)
            return LMInput(text: .init(tokens: tokensArray, mask: mask), image: nil)
        } else {
            // Single image scenario
            guard input.images.count == 1 else {
                throw VLMError.singleImageAllowed
            }
            
            let count = config.imageSequenceLength ?? 1
            
            // Encode only the text part of the prompt, without <image>
            var promptTokens = try tokenizer.encode(text: prompt)
            
            let imageTokenIndex = promptTokens.count / 2
            promptTokens.insert(imageTokenId, at: imageTokenIndex)
            
            let promptArray = MLXArray(promptTokens).expandedDimensions(axis: 0)
            let mask = ones(like: promptArray)
            
            var image = try input.images[0].asCIImage()
            image = MediaProcessing.inSRGBToneCurveSpace(image)
            let targetSize = CGSize(
                width: fixedImageSize,
                height: fixedImageSize
            )
            image = MediaProcessing.apply(image, processing: input.processing)
            image = MediaProcessing.resampleBicubic(image, to: targetSize)
            image = MediaProcessing.normalize(
                image,
                mean: config.imageMeanTuple,
                std: config.imageStdTuple
            )
            var pixels = MediaProcessing.asMLXArray(image)
            
            if pixels.ndim == 2 {
                pixels = pixels.expandedDimensions(axis: -1)
            }
            
            if pixels.ndim == 3 {
                pixels = pixels.expandedDimensions(axis: 0)
            }
            
            // If shape is (B,C,H,W), transpose to (B,H,W,C)
            if pixels
                .dim(1) == 3
                && pixels
                .dim(2) == fixedImageSize
                && pixels
                .dim(3) == fixedImageSize
            {
                pixels = pixels.transposed(0, 2, 3, 1)
            }
            
            return LMInput(
                text: .init(tokens: promptArray, mask: mask),
                image: .init(pixels: pixels)
            )
        }
    }
}


public class SmolVLMProcessor: UserInputProcessor {
    private let config: Idefics3ProcessorConfiguration
    private let tokenizer: any Tokenizer
    
    // From the Python code and default config, we know image_token_id is usually 49153.
    // Hardcode this since we can't pass it in or rely on it from the processor config.
    // Using 49190 for smolvlm
    private let imageTokenId = 49190
    
    // FIXME: hardcoded values for now
    
    private let maxProcessingImageSize: CGFloat = 2048
    private let fixedImageSize: CGFloat = 512        // 384 for big models and 512 for small models (200-500M)
    
    //    let fakeImageTokenId = 49189   // <fake_token_around_image>
    //    let globalImageTokenId = 49152 // <global-img>
    let imageToken = "<image>"
    let fakeImageToken = "<fake_token_around_image>"
    let globalImageToken = "<global-img>"
    let imageSequenceLength = 64
    
    
    public init(
        _ config: Idefics3ProcessorConfiguration,
        tokenizer: any Tokenizer
    ) {
        self.config = config
        self.tokenizer = tokenizer
    }
    
    func getVideoPromptString(frameCount: Int, timeStamps: [String], videoDuration: String, seqLen: Int, fakeToken: String, imageToken: String, globalImageToken: String) -> String {
        var textSplitFrames = "You are provided the following series of \(frameCount) frames from a \(videoDuration) [H:MM:SS] video.\n"
        for frameIndex in 0..<frameCount {
            textSplitFrames += "\nFrame from \(timeStamps[frameIndex]):"
            textSplitFrames += (
                fakeToken
                + globalImageToken
                + String(repeating: imageToken, count: seqLen)
                + fakeToken
            )
        }
        textSplitFrames += "\n\n"
        return textSplitFrames
    }
    
    func getImagePromptString(rows: Int, cols: Int, seqLen: Int, fakeToken: String, imageToken: String, globalImageToken: String) -> String {
        /// Prompt with expanded image tokens for when the image is split into patches.
        /// This applies to image processing, not video (I think).
        /// This just transliterates this: https://github.com/huggingface/transformers/blob/6a1ab634b6886b6560b0502e7a305c8cd881732e/src/transformers/models/idefics3/processing_idefics3.py#L44
        var textSplitImages = ""
        for h in 0..<rows {
            for w in 0..<cols {
                textSplitImages += (
                    fakeToken
                    + "<row_\(h + 1)_col_\(w + 1)>"
                    + String(repeating: imageToken, count: seqLen)
                )
            }
            textSplitImages += "\n"
        }
        textSplitImages += (
            "\n"
            + fakeToken
            + globalImageToken
            + String(repeating: imageToken, count: seqLen)
            + fakeToken
        )
        return textSplitImages
    }
    
    /// Compute the resize size with `longestEdge` for the given size
    /// If `multiple` is not nil, ensures each side is a multiple of that value
    func aspectRatioSize(for size: CGSize, longestEdge: CGFloat, multiple: CGFloat? = nil) -> CGSize {
        var targetSize = MediaProcessing.bestFit(size, in: CGSize(width: longestEdge, height: longestEdge))
        guard let multiple = multiple else { return targetSize }
        let aspectRatio = targetSize.width / targetSize.height
        if size.width >= size.height {
            let width = ceil(targetSize.width / multiple) * multiple
            var height = width / aspectRatio
            height = ceil(height / multiple) * multiple
            return CGSize(width: width, height: height)
        } else {
            let height = ceil(targetSize.height / multiple) * multiple
            var width = height * aspectRatio
            width = ceil(width / multiple) * multiple
            return CGSize(width: width, height: height)
        }
    }
    
    /// Compute the resize size with `longestEdge` for the given size
    /// If `multiple` is not nil, ensures each side is a multiple of that value
    func aspectRatioSize(for size: CGSize, longestEdge: Int, multiple: Int? = nil) -> CGSize {
        return aspectRatioSize(for: size, longestEdge: CGFloat(longestEdge), multiple: multiple.flatMap(CGFloat.init))
    }
    
    /// Tile image if it's larger than the maxProcessingImageSize, so the model gets to see more of it
    /// TODO: disable in video mode
    func tiles(from originalImage: CIImage) -> (tiles: [CIImage], rows: Int, cols: Int) {
        guard originalImage.extent.size.width > CGFloat(maxProcessingImageSize) || originalImage.extent.size.height > CGFloat(maxProcessingImageSize) else {
            return ([], 1, 1)
        }
        
        var tiles: [CIImage] = []
        let processingSize = aspectRatioSize(for: originalImage.extent.size, longestEdge: maxProcessingImageSize, multiple: fixedImageSize)
        let image = MediaProcessing.resampleLanczos(originalImage, to: processingSize)
        
        // Crop nRows x nCols tiles
        let nRows = Int(ceil(image.extent.size.height / CGFloat(fixedImageSize)))
        let nCols = Int(ceil(image.extent.size.width / CGFloat(fixedImageSize)))
        
        // Warning: in CIImage, y=0 is the bottom side. We reverse the rows to match the transformers processor
        let tileEdge = Int(fixedImageSize)
        for row in (0..<nRows).reversed() {
            for col in 0..<nCols {
                let x0 = col * tileEdge
                let y0 = row * tileEdge
                let x1 = min(x0 + tileEdge, Int(image.extent.size.width))
                let y1 = min(y0 + tileEdge, Int(image.extent.size.height))
                
                let tile = image.cropped(to: CGRect(x: x0, y: y0, width: x1-x0, height: y1-y0))
                tiles.append(tile)
            }
        }
        
        return (tiles, nRows, nCols)
    }
    
    
    public func prepare(input: UserInput) async throws -> LMInput {
        let messages = input.prompt.asMessages()
        // Unfortunately we don't have a "render" option in Tokenizers yet, so decoding
        let promptTokens = try tokenizer.applyChatTemplate(messages: messages)
        let decoded = try tokenizer.decode(tokens: promptTokens, skipSpecialTokens: false)
        
        if input.images.isEmpty && input.videos.isEmpty {
            // No image scenario
            let tokensArray = MLXArray(promptTokens).expandedDimensions(axis: 0)
            let mask = ones(like: tokensArray)
            return LMInput(text: .init(tokens: tokensArray, mask: mask), image: nil)
        } else if input.images.count > 0  && input.videos.isEmpty {
            // Single image scenario
            guard input.images.count == 1 else {
                throw VLMError.singleImageAllowed
            }
            
            // FIXME: hmmm I'm not sure we need to apply a linearToSRGB filter
            // or maybe we do, because the model expects sRGB inputs
            // we could solve it with the CIContext
            // but how does normalization work?
            var image = try input.images[0].asCIImage()
            image = MediaProcessing.inSRGBToneCurveSpace(image)
            
            let (tiles, imageRows, imageCols) = tiles(from: image)
            
            // Append the resized global image
            // TODO: something like `image.resampled(size, .lanczos)`
            // TODO: note we are resampling from the original (potentially larger), not the processing size. It shouldn't make much difference.
            let images = tiles + [MediaProcessing.resampleLanczos(image, to: CGSize(width: fixedImageSize, height: fixedImageSize))]
            
            let pixelsForImages = images.map {
                let normalized = MediaProcessing.normalize($0, mean: config.imageMeanTuple, std: config.imageStdTuple)
                return MediaProcessing.asMLXArray(normalized)
            }
            
            // TODO: assuming pixels has shape like [13, 3, 512, 512]
            // TODO: expand but take a view when entering the model
            let pixels = concatenated(pixelsForImages, axis: 0).transposed(0, 2, 3, 1)//.expandedDimensions(axis: 0)
            
            let imagePromptString = getImagePromptString(
                rows: imageRows,
                cols: imageCols,
                seqLen: imageSequenceLength,
                fakeToken: fakeImageToken,
                imageToken: imageToken,
                globalImageToken: globalImageToken
            )
            
            let splitPrompt = decoded.split(by: imageToken)
            let prompt = splitPrompt.joined(separator: imagePromptString)
            let finalPromptTokens = try tokenizer.encode(text: prompt)
            
            let promptArray = MLXArray(finalPromptTokens).expandedDimensions(axis: 0)
            let mask = ones(like: promptArray)
            
            return LMInput(
                text: .init(tokens: promptArray, mask: mask),
                image: .init(pixels: pixels)
            )
        } else {
            // Single video scenario
            guard input.images.count == 0 else {
                throw VLMError.onlySingleMediaTypeAllowed
            }
            guard input.videos.count == 1 else {
                throw VLMError.singleVideoAllowed
            }
            
            var video = try input.videos[0].asAVAsset()
            
            // TODO: Hardcoded for now but should get from config
            // TODO: Should be a function. Should replace image processing above.
            // TODO: Batch? This seems inefficient but it's only 64 frames so TBD
            //            Task {
            var videoFrameResult = await try MediaProcessing.asCIImageSequence(video, maxFrames: 64, targetFPS: 1)
            print(videoFrameResult.frames.count, videoFrameResult.totalDuration, videoFrameResult.timestamps)
            
            let thwFrames = (0..<videoFrameResult.frames.count).map { THW($0, Int(fixedImageSize), Int(fixedImageSize)) }
            
            var processedFrames: [MLXArray] = []
            for frame in videoFrameResult.frames {
                var image = MediaProcessing.inSRGBToneCurveSpace(frame)
                image = MediaProcessing.inSRGBToneCurveSpace(image)
                image = MediaProcessing.resampleLanczos(image, to: CGSize(width: fixedImageSize, height: fixedImageSize))
                let normalized = MediaProcessing.asMLXArray(MediaProcessing.normalize(image, mean: config.imageMeanTuple, std: config.imageStdTuple))
                processedFrames.append(normalized)
            }
            
            let stackedFrames = concatenated(processedFrames, axis: 0)
            let transposedFrames = stackedFrames.transposed(0, 2, 3, 1)
            
            let videoPromptString = getVideoPromptString(frameCount: videoFrameResult.frames.count, timeStamps: videoFrameResult.timestamps, videoDuration: videoFrameResult.totalDuration, seqLen: imageSequenceLength, fakeToken: fakeImageToken, imageToken: imageToken, globalImageToken: globalImageToken)
            print(videoPromptString)
            
            let splitPrompt = decoded.split(by: imageToken)
            let prompt = splitPrompt.joined(separator: videoPromptString)
            let finalPromptTokens = try tokenizer.encode(text: prompt)
            
            let promptArray = MLXArray(finalPromptTokens).expandedDimensions(axis: 0)
            print("Text input shape", promptArray.shape, "\n")
            print("Video inout shape", transposedFrames.shape, "\n")
            let mask = ones(like: promptArray)
            return LMInput(text: .init(tokens: promptArray, mask: mask),
                           video: .init(pixels: transposedFrames, frames: thwFrames))
        }
    }
}


public class SmolVLMProcessor: UserInputProcessor {
    private let config: Idefics3ProcessorConfiguration
    private let tokenizer: any Tokenizer

    // From the Python code and default config, we know image_token_id is usually 49153.
    // Hardcode this since we can't pass it in or rely on it from the processor config.
    // Using 49190 for smolvlm
    private let imageTokenId = 49190

    // FIXME: hardcoded values for now

    private let maxProcessingImageSize: CGFloat = 2048
    private let fixedImageSize: CGFloat = 512        // 384?

//    let fakeImageTokenId = 49189   // <fake_token_around_image>
//    let globalImageTokenId = 49152 // <global-img>
    let imageToken = "<image>"
    let fakeImageToken = "<fake_token_around_image>"
    let globalImageToken = "<global-img>"
    let imageSequenceLength = 64

    public init(
        _ config: Idefics3ProcessorConfiguration,
        tokenizer: any Tokenizer
    ) {
        self.config = config
        self.tokenizer = tokenizer
    }

    func getImagePromptString(rows: Int, cols: Int, seqLen: Int, fakeToken: String, imageToken: String, globalImageToken: String) -> String {
        /// Prompt with expanded image tokens for when the image is split into patches.
        /// This applies to image processing, not video (I think).
        /// This just transliterates this: https://github.com/huggingface/transformers/blob/6a1ab634b6886b6560b0502e7a305c8cd881732e/src/transformers/models/idefics3/processing_idefics3.py#L44
        var textSplitImages = ""
        for h in 0..<rows {
            for w in 0..<cols {
                textSplitImages += (
                    fakeToken
                    + "<row_\(h + 1)_col_\(w + 1)>"
                    + String(repeating: imageToken, count: seqLen)
                )
            }
            textSplitImages += "\n"
        }
        textSplitImages += (
            "\n"
            + fakeToken
            + globalImageToken
            + String(repeating: imageToken, count: seqLen)
            + fakeToken
        )
        return textSplitImages
    }

    /// Compute the resize size with `longestEdge` for the given size
    /// If `multiple` is not nil, ensures each side is a multiple of that value
    func aspectRatioSize(for size: CGSize, longestEdge: CGFloat, multiple: CGFloat? = nil) -> CGSize {
        var targetSize = MediaProcessing.bestFit(size, in: CGSize(width: longestEdge, height: longestEdge))
        guard let multiple = multiple else { return targetSize }
        let aspectRatio = targetSize.width / targetSize.height
        if size.width >= size.height {
            let width = ceil(targetSize.width / multiple) * multiple
            var height = width / aspectRatio
            height = ceil(height / multiple) * multiple
            return CGSize(width: width, height: height)
        } else {
            let height = ceil(targetSize.height / multiple) * multiple
            var width = height * aspectRatio
            width = ceil(width / multiple) * multiple
            return CGSize(width: width, height: height)
        }
    }

    /// Compute the resize size with `longestEdge` for the given size
    /// If `multiple` is not nil, ensures each side is a multiple of that value
    func aspectRatioSize(for size: CGSize, longestEdge: Int, multiple: Int? = nil) -> CGSize {
        return aspectRatioSize(for: size, longestEdge: CGFloat(longestEdge), multiple: multiple.flatMap(CGFloat.init))
    }

    /// Tile image if it's larger than the maxProcessingImageSize, so the model gets to see more of it
    /// TODO: disable in video mode
    func tiles(from originalImage: CIImage) -> (tiles: [CIImage], rows: Int, cols: Int) {
        guard originalImage.extent.size.width > CGFloat(maxProcessingImageSize) || originalImage.extent.size.height > CGFloat(maxProcessingImageSize) else {
            return ([], 1, 1)
        }

        var tiles: [CIImage] = []
        let processingSize = aspectRatioSize(for: originalImage.extent.size, longestEdge: maxProcessingImageSize, multiple: fixedImageSize)
        let image = MediaProcessing.resampleLanczos(originalImage, to: processingSize)

        // Crop nRows x nCols tiles
        let nRows = Int(ceil(image.extent.size.height / CGFloat(fixedImageSize)))
        let nCols = Int(ceil(image.extent.size.width / CGFloat(fixedImageSize)))

        // Warning: in CIImage, y=0 is the bottom side. We reverse the rows to match the transformers processor
        let tileEdge = Int(fixedImageSize)
        for row in (0..<nRows).reversed() {
            for col in 0..<nCols {
                let x0 = col * tileEdge
                let y0 = row * tileEdge
                let x1 = min(x0 + tileEdge, Int(image.extent.size.width))
                let y1 = min(y0 + tileEdge, Int(image.extent.size.height))

                let tile = image.cropped(to: CGRect(x: x0, y: y0, width: x1-x0, height: y1-y0))
                tiles.append(tile)
            }
        }

        return (tiles, nRows, nCols)
    }


    public func prepare(input: UserInput) throws -> LMInput {
        let messages = input.prompt.asMessages()

        // Unfortunately we don't have a "render" option in Tokenizers yet, so decoding
        let promptTokens = try tokenizer.applyChatTemplate(messages: messages)
        let decoded = try tokenizer.decode(tokens: promptTokens, skipSpecialTokens: false)

        if input.images.isEmpty {
            // No image scenario
            let tokensArray = MLXArray(promptTokens).expandedDimensions(axis: 0)
            let mask = ones(like: tokensArray)
            return LMInput(text: .init(tokens: tokensArray, mask: mask), image: nil)
        } else {
            // Single image scenario
            guard input.images.count == 1 else {
                throw VLMError.singleImageAllowed
            }

            // FIXME: hmmm I'm not sure we need to apply a linearToSRGB filter
            // or maybe we do, because the model expects sRGB inputs
            // we could solve it with the CIContext
            // but how does normalization work?
            var image = try input.images[0].asCIImage()
            image = MediaProcessing.inSRGBToneCurveSpace(image)

            let (tiles, imageRows, imageCols) = tiles(from: image)

            // Append the resized global image
            // TODO: something like `image.resampled(size, .lanczos)`
            // TODO: note we are resampling from the original (potentially larger), not the processing size. It shouldn't make much difference.
            let images = tiles + [MediaProcessing.resampleLanczos(image, to: CGSize(width: fixedImageSize, height: fixedImageSize))]

            let pixelsForImages = images.map {
                let normalized = MediaProcessing.normalize($0, mean: config.imageMeanTuple, std: config.imageStdTuple)
                return MediaProcessing.asMLXArray(normalized)
            }

            // TODO: assuming pixels has shape like [13, 3, 512, 512]
            // TODO: expand but take a view when entering the model
            let pixels = concatenated(pixelsForImages, axis: 0).transposed(0, 2, 3, 1)//.expandedDimensions(axis: 0)

            let imagePromptString = getImagePromptString(
                rows: imageRows,
                cols: imageCols,
                seqLen: imageSequenceLength,
                fakeToken: fakeImageToken,
                imageToken: imageToken,
                globalImageToken: globalImageToken
            )

            let splitPrompt = decoded.split(by: imageToken)
            let prompt = splitPrompt.joined(separator: imagePromptString)
            let finalPromptTokens = try tokenizer.encode(text: prompt)

            let promptArray = MLXArray(finalPromptTokens).expandedDimensions(axis: 0)
            let mask = ones(like: promptArray)

            return LMInput(
                text: .init(tokens: promptArray, mask: mask),
                image: .init(pixels: pixels)
            )
        }
    }
}<|MERGE_RESOLUTION|>--- conflicted
+++ resolved
@@ -30,21 +30,12 @@
         public let ropeTheta: Float
         public var ropeTraditional: Bool { _ropeTraditional ?? false }
         public var tieWordEmbeddings: Bool { _tieWordEmbeddings ?? false }
-<<<<<<< HEAD
 
         private let _numHiddenLayers: Int?
         private let _ropeTraditional: Bool?
         private let _tieWordEmbeddings: Bool?
 
 
-=======
-        
-        private let _numHiddenLayers: Int?
-        private let _ropeTraditional: Bool?
-        private let _tieWordEmbeddings: Bool?
-        
-        
->>>>>>> 76707dde
         enum CodingKeys: String, CodingKey {
             case modelType = "model_type"
             case hiddenSize = "hidden_size"
@@ -70,20 +61,12 @@
         public let imageSize: Int
         public var numChannels: Int { _numChannels ?? 3 }
         public var layerNormEps: Float { _layerNormEps ?? 1e-6 }
-<<<<<<< HEAD
-
-=======
-        
->>>>>>> 76707dde
+
         private let _numHiddenLayers: Int?
         private let _intermediateSize: Int?
         private let _numChannels: Int?
         private let _layerNormEps: Float?
-<<<<<<< HEAD
-
-=======
-        
->>>>>>> 76707dde
+
         enum CodingKeys: String, CodingKey {
             case modelType = "model_type"
             case _numHiddenLayers = "num_hidden_layers"
@@ -689,11 +672,7 @@
         )
         return final
     }
-<<<<<<< HEAD
-
-=======
-    
->>>>>>> 76707dde
+
     // inputs_merger
     // TODO: why did we need to do changes here? Do we need a new modelling class, or did this never work (for tiling)?
     private func prepareInputsForMultimodal(
@@ -710,26 +689,17 @@
         let imagePositions = inputIdArray.enumerated().compactMap {
             $1 == imageTokenIndex ? $0 : nil
         }
-<<<<<<< HEAD
 
 
         var segments = [MLXArray]()
         var start_idx = 0
 
-=======
-        
-        
-        var segments = [MLXArray]()
-        var start_idx = 0
-        
->>>>>>> 76707dde
         let chunkSize = imageFeatures.shape[1]                  // 64
         let chunkCount = imagePositions.count / chunkSize       // Should be imageFeatures.shape[0]
         let chunks = (0..<chunkCount).map { startIndex in
             let start = startIndex * chunkSize
             let end = start + chunkSize
             return Array(imagePositions[start..<end])
-<<<<<<< HEAD
         }
 
         for (chunkIndex, chunk) in chunks.enumerated() {
@@ -743,31 +713,11 @@
                 start_idx = pos + 1
             }
         }
-
+        
         if start_idx < inputs_embeds.dim(1) {
             segments.append(inputs_embeds[0, start_idx...])
         }
 
-=======
-        }
-        
-        for (chunkIndex, chunk) in chunks.enumerated() {
-            let currentImage = imageFeatures[chunkIndex]
-            
-            for (i, pos) in chunk.enumerated() {
-                if pos > start_idx {
-                    segments.append(inputs_embeds[0, start_idx ..< pos])
-                }
-                segments.append(currentImage[i ..< i+1])
-                start_idx = pos + 1
-            }
-        }
-        
-        if start_idx < inputs_embeds.dim(1) {
-            segments.append(inputs_embeds[0, start_idx...])
-        }
-        
->>>>>>> 76707dde
         let finalEmbeds = concatenated(segments, axis: 0)
         return finalEmbeds.expandedDimensions(axis: 0)
     }
@@ -943,7 +893,7 @@
 public class SmolVLMProcessor: UserInputProcessor {
     private let config: Idefics3ProcessorConfiguration
     private let tokenizer: any Tokenizer
-    
+
     // From the Python code and default config, we know image_token_id is usually 49153.
     // Hardcode this since we can't pass it in or rely on it from the processor config.
     // Using 49190 for smolvlm
@@ -960,8 +910,7 @@
     let fakeImageToken = "<fake_token_around_image>"
     let globalImageToken = "<global-img>"
     let imageSequenceLength = 64
-    
-    
+
     public init(
         _ config: Idefics3ProcessorConfiguration,
         tokenizer: any Tokenizer
@@ -1009,7 +958,7 @@
         )
         return textSplitImages
     }
-    
+
     /// Compute the resize size with `longestEdge` for the given size
     /// If `multiple` is not nil, ensures each side is a multiple of that value
     func aspectRatioSize(for size: CGSize, longestEdge: CGFloat, multiple: CGFloat? = nil) -> CGSize {
@@ -1028,28 +977,28 @@
             return CGSize(width: width, height: height)
         }
     }
-    
+
     /// Compute the resize size with `longestEdge` for the given size
     /// If `multiple` is not nil, ensures each side is a multiple of that value
     func aspectRatioSize(for size: CGSize, longestEdge: Int, multiple: Int? = nil) -> CGSize {
         return aspectRatioSize(for: size, longestEdge: CGFloat(longestEdge), multiple: multiple.flatMap(CGFloat.init))
     }
-    
+
     /// Tile image if it's larger than the maxProcessingImageSize, so the model gets to see more of it
     /// TODO: disable in video mode
     func tiles(from originalImage: CIImage) -> (tiles: [CIImage], rows: Int, cols: Int) {
         guard originalImage.extent.size.width > CGFloat(maxProcessingImageSize) || originalImage.extent.size.height > CGFloat(maxProcessingImageSize) else {
             return ([], 1, 1)
         }
-        
+
         var tiles: [CIImage] = []
         let processingSize = aspectRatioSize(for: originalImage.extent.size, longestEdge: maxProcessingImageSize, multiple: fixedImageSize)
         let image = MediaProcessing.resampleLanczos(originalImage, to: processingSize)
-        
+
         // Crop nRows x nCols tiles
         let nRows = Int(ceil(image.extent.size.height / CGFloat(fixedImageSize)))
         let nCols = Int(ceil(image.extent.size.width / CGFloat(fixedImageSize)))
-        
+
         // Warning: in CIImage, y=0 is the bottom side. We reverse the rows to match the transformers processor
         let tileEdge = Int(fixedImageSize)
         for row in (0..<nRows).reversed() {
@@ -1058,7 +1007,7 @@
                 let y0 = row * tileEdge
                 let x1 = min(x0 + tileEdge, Int(image.extent.size.width))
                 let y1 = min(y0 + tileEdge, Int(image.extent.size.height))
-                
+
                 let tile = image.cropped(to: CGRect(x: x0, y: y0, width: x1-x0, height: y1-y0))
                 tiles.append(tile)
             }
@@ -1084,30 +1033,30 @@
             guard input.images.count == 1 else {
                 throw VLMError.singleImageAllowed
             }
-            
+
             // FIXME: hmmm I'm not sure we need to apply a linearToSRGB filter
             // or maybe we do, because the model expects sRGB inputs
             // we could solve it with the CIContext
             // but how does normalization work?
             var image = try input.images[0].asCIImage()
             image = MediaProcessing.inSRGBToneCurveSpace(image)
-            
+
             let (tiles, imageRows, imageCols) = tiles(from: image)
-            
+
             // Append the resized global image
             // TODO: something like `image.resampled(size, .lanczos)`
             // TODO: note we are resampling from the original (potentially larger), not the processing size. It shouldn't make much difference.
             let images = tiles + [MediaProcessing.resampleLanczos(image, to: CGSize(width: fixedImageSize, height: fixedImageSize))]
-            
+
             let pixelsForImages = images.map {
                 let normalized = MediaProcessing.normalize($0, mean: config.imageMeanTuple, std: config.imageStdTuple)
                 return MediaProcessing.asMLXArray(normalized)
             }
-            
+
             // TODO: assuming pixels has shape like [13, 3, 512, 512]
             // TODO: expand but take a view when entering the model
             let pixels = concatenated(pixelsForImages, axis: 0).transposed(0, 2, 3, 1)//.expandedDimensions(axis: 0)
-            
+
             let imagePromptString = getImagePromptString(
                 rows: imageRows,
                 cols: imageCols,
@@ -1116,14 +1065,14 @@
                 imageToken: imageToken,
                 globalImageToken: globalImageToken
             )
-            
+
             let splitPrompt = decoded.split(by: imageToken)
             let prompt = splitPrompt.joined(separator: imagePromptString)
             let finalPromptTokens = try tokenizer.encode(text: prompt)
-            
+
             let promptArray = MLXArray(finalPromptTokens).expandedDimensions(axis: 0)
             let mask = ones(like: promptArray)
-            
+
             return LMInput(
                 text: .init(tokens: promptArray, mask: mask),
                 image: .init(pixels: pixels)
@@ -1175,182 +1124,4 @@
                            video: .init(pixels: transposedFrames, frames: thwFrames))
         }
     }
-}
-
-
-public class SmolVLMProcessor: UserInputProcessor {
-    private let config: Idefics3ProcessorConfiguration
-    private let tokenizer: any Tokenizer
-
-    // From the Python code and default config, we know image_token_id is usually 49153.
-    // Hardcode this since we can't pass it in or rely on it from the processor config.
-    // Using 49190 for smolvlm
-    private let imageTokenId = 49190
-
-    // FIXME: hardcoded values for now
-
-    private let maxProcessingImageSize: CGFloat = 2048
-    private let fixedImageSize: CGFloat = 512        // 384?
-
-//    let fakeImageTokenId = 49189   // <fake_token_around_image>
-//    let globalImageTokenId = 49152 // <global-img>
-    let imageToken = "<image>"
-    let fakeImageToken = "<fake_token_around_image>"
-    let globalImageToken = "<global-img>"
-    let imageSequenceLength = 64
-
-    public init(
-        _ config: Idefics3ProcessorConfiguration,
-        tokenizer: any Tokenizer
-    ) {
-        self.config = config
-        self.tokenizer = tokenizer
-    }
-
-    func getImagePromptString(rows: Int, cols: Int, seqLen: Int, fakeToken: String, imageToken: String, globalImageToken: String) -> String {
-        /// Prompt with expanded image tokens for when the image is split into patches.
-        /// This applies to image processing, not video (I think).
-        /// This just transliterates this: https://github.com/huggingface/transformers/blob/6a1ab634b6886b6560b0502e7a305c8cd881732e/src/transformers/models/idefics3/processing_idefics3.py#L44
-        var textSplitImages = ""
-        for h in 0..<rows {
-            for w in 0..<cols {
-                textSplitImages += (
-                    fakeToken
-                    + "<row_\(h + 1)_col_\(w + 1)>"
-                    + String(repeating: imageToken, count: seqLen)
-                )
-            }
-            textSplitImages += "\n"
-        }
-        textSplitImages += (
-            "\n"
-            + fakeToken
-            + globalImageToken
-            + String(repeating: imageToken, count: seqLen)
-            + fakeToken
-        )
-        return textSplitImages
-    }
-
-    /// Compute the resize size with `longestEdge` for the given size
-    /// If `multiple` is not nil, ensures each side is a multiple of that value
-    func aspectRatioSize(for size: CGSize, longestEdge: CGFloat, multiple: CGFloat? = nil) -> CGSize {
-        var targetSize = MediaProcessing.bestFit(size, in: CGSize(width: longestEdge, height: longestEdge))
-        guard let multiple = multiple else { return targetSize }
-        let aspectRatio = targetSize.width / targetSize.height
-        if size.width >= size.height {
-            let width = ceil(targetSize.width / multiple) * multiple
-            var height = width / aspectRatio
-            height = ceil(height / multiple) * multiple
-            return CGSize(width: width, height: height)
-        } else {
-            let height = ceil(targetSize.height / multiple) * multiple
-            var width = height * aspectRatio
-            width = ceil(width / multiple) * multiple
-            return CGSize(width: width, height: height)
-        }
-    }
-
-    /// Compute the resize size with `longestEdge` for the given size
-    /// If `multiple` is not nil, ensures each side is a multiple of that value
-    func aspectRatioSize(for size: CGSize, longestEdge: Int, multiple: Int? = nil) -> CGSize {
-        return aspectRatioSize(for: size, longestEdge: CGFloat(longestEdge), multiple: multiple.flatMap(CGFloat.init))
-    }
-
-    /// Tile image if it's larger than the maxProcessingImageSize, so the model gets to see more of it
-    /// TODO: disable in video mode
-    func tiles(from originalImage: CIImage) -> (tiles: [CIImage], rows: Int, cols: Int) {
-        guard originalImage.extent.size.width > CGFloat(maxProcessingImageSize) || originalImage.extent.size.height > CGFloat(maxProcessingImageSize) else {
-            return ([], 1, 1)
-        }
-
-        var tiles: [CIImage] = []
-        let processingSize = aspectRatioSize(for: originalImage.extent.size, longestEdge: maxProcessingImageSize, multiple: fixedImageSize)
-        let image = MediaProcessing.resampleLanczos(originalImage, to: processingSize)
-
-        // Crop nRows x nCols tiles
-        let nRows = Int(ceil(image.extent.size.height / CGFloat(fixedImageSize)))
-        let nCols = Int(ceil(image.extent.size.width / CGFloat(fixedImageSize)))
-
-        // Warning: in CIImage, y=0 is the bottom side. We reverse the rows to match the transformers processor
-        let tileEdge = Int(fixedImageSize)
-        for row in (0..<nRows).reversed() {
-            for col in 0..<nCols {
-                let x0 = col * tileEdge
-                let y0 = row * tileEdge
-                let x1 = min(x0 + tileEdge, Int(image.extent.size.width))
-                let y1 = min(y0 + tileEdge, Int(image.extent.size.height))
-
-                let tile = image.cropped(to: CGRect(x: x0, y: y0, width: x1-x0, height: y1-y0))
-                tiles.append(tile)
-            }
-        }
-
-        return (tiles, nRows, nCols)
-    }
-
-
-    public func prepare(input: UserInput) throws -> LMInput {
-        let messages = input.prompt.asMessages()
-
-        // Unfortunately we don't have a "render" option in Tokenizers yet, so decoding
-        let promptTokens = try tokenizer.applyChatTemplate(messages: messages)
-        let decoded = try tokenizer.decode(tokens: promptTokens, skipSpecialTokens: false)
-
-        if input.images.isEmpty {
-            // No image scenario
-            let tokensArray = MLXArray(promptTokens).expandedDimensions(axis: 0)
-            let mask = ones(like: tokensArray)
-            return LMInput(text: .init(tokens: tokensArray, mask: mask), image: nil)
-        } else {
-            // Single image scenario
-            guard input.images.count == 1 else {
-                throw VLMError.singleImageAllowed
-            }
-
-            // FIXME: hmmm I'm not sure we need to apply a linearToSRGB filter
-            // or maybe we do, because the model expects sRGB inputs
-            // we could solve it with the CIContext
-            // but how does normalization work?
-            var image = try input.images[0].asCIImage()
-            image = MediaProcessing.inSRGBToneCurveSpace(image)
-
-            let (tiles, imageRows, imageCols) = tiles(from: image)
-
-            // Append the resized global image
-            // TODO: something like `image.resampled(size, .lanczos)`
-            // TODO: note we are resampling from the original (potentially larger), not the processing size. It shouldn't make much difference.
-            let images = tiles + [MediaProcessing.resampleLanczos(image, to: CGSize(width: fixedImageSize, height: fixedImageSize))]
-
-            let pixelsForImages = images.map {
-                let normalized = MediaProcessing.normalize($0, mean: config.imageMeanTuple, std: config.imageStdTuple)
-                return MediaProcessing.asMLXArray(normalized)
-            }
-
-            // TODO: assuming pixels has shape like [13, 3, 512, 512]
-            // TODO: expand but take a view when entering the model
-            let pixels = concatenated(pixelsForImages, axis: 0).transposed(0, 2, 3, 1)//.expandedDimensions(axis: 0)
-
-            let imagePromptString = getImagePromptString(
-                rows: imageRows,
-                cols: imageCols,
-                seqLen: imageSequenceLength,
-                fakeToken: fakeImageToken,
-                imageToken: imageToken,
-                globalImageToken: globalImageToken
-            )
-
-            let splitPrompt = decoded.split(by: imageToken)
-            let prompt = splitPrompt.joined(separator: imagePromptString)
-            let finalPromptTokens = try tokenizer.encode(text: prompt)
-
-            let promptArray = MLXArray(finalPromptTokens).expandedDimensions(axis: 0)
-            let mask = ones(like: promptArray)
-
-            return LMInput(
-                text: .init(tokens: promptArray, mask: mask),
-                image: .init(pixels: pixels)
-            )
-        }
-    }
 }